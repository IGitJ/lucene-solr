/*
 * Licensed to the Apache Software Foundation (ASF) under one or more
 * contributor license agreements.  See the NOTICE file distributed with
 * this work for additional information regarding copyright ownership.
 * The ASF licenses this file to You under the Apache License, Version 2.0
 * (the "License"); you may not use this file except in compliance with
 * the License.  You may obtain a copy of the License at
 *
 *     http://www.apache.org/licenses/LICENSE-2.0
 *
 * Unless required by applicable law or agreed to in writing, software
 * distributed under the License is distributed on an "AS IS" BASIS,
 * WITHOUT WARRANTIES OR CONDITIONS OF ANY KIND, either express or implied.
 * See the License for the specific language governing permissions and
 * limitations under the License.
 */

package org.apache.solr.client.solrj.cloud.autoscaling;

import java.io.IOException;
import java.io.StringWriter;
import java.lang.invoke.MethodHandles;
import java.util.ArrayList;
import java.util.Arrays;
import java.util.Collection;
import java.util.Collections;
import java.util.HashMap;
import java.util.HashSet;
import java.util.Iterator;
import java.util.LinkedHashMap;
import java.util.List;
import java.util.Map;
import java.util.Objects;
import java.util.Set;
import java.util.SortedSet;
import java.util.TreeSet;
import java.util.function.Supplier;
import java.util.stream.Collectors;

import org.apache.solr.client.solrj.cloud.NodeStateProvider;
import org.apache.solr.client.solrj.cloud.SolrCloudManager;
import org.apache.solr.client.solrj.cloud.autoscaling.Variable.Type;
import org.apache.solr.client.solrj.impl.ClusterStateProvider;
import org.apache.solr.common.IteratorWriter;
import org.apache.solr.common.MapWriter;
import org.apache.solr.common.cloud.ClusterState;
import org.apache.solr.common.cloud.rule.ImplicitSnitch;
import org.apache.solr.common.params.CollectionAdminParams;
import org.apache.solr.common.params.CollectionParams.CollectionAction;
import org.apache.solr.common.util.Pair;
import org.apache.solr.common.util.StrUtils;
import org.apache.solr.common.util.Utils;
import org.slf4j.Logger;
import org.slf4j.LoggerFactory;

import static java.util.Collections.emptyList;
import static java.util.Collections.emptyMap;
import static java.util.stream.Collectors.collectingAndThen;
import static java.util.stream.Collectors.toList;
import static org.apache.solr.client.solrj.cloud.autoscaling.Variable.Type.NODE;
import static org.apache.solr.client.solrj.cloud.autoscaling.Variable.Type.WITH_COLLECTION;

/*The class that reads, parses and applies policies specified in
 * autoscaling.json
 *
 * Create one instance of this class per unique autoscaling.json.
 * This is immutable and is thread-safe
 *
 * Create a fresh new session for each use
 *
 */
public class Policy implements MapWriter {
  private static final Logger log = LoggerFactory.getLogger(MethodHandles.lookup().lookupClass());

  public static final String POLICY = "policy";
  public static final String EACH = "#EACH";
  public static final String ANY = "#ANY";
  public static final String POLICIES = "policies";
  public static final String CLUSTER_POLICY = "cluster-policy";
  public static final String CLUSTER_PREFERENCES = "cluster-preferences";
  public static final Set<String> GLOBAL_ONLY_TAGS = Set.of("cores", CollectionAdminParams.WITH_COLLECTION);
  public static final List<Preference> DEFAULT_PREFERENCES = Collections.unmodifiableList(
      Arrays.asList(
          // NOTE - if you change this, make sure to update the solrcloud-autoscaling-overview.adoc which
          // lists the default preferences
          new Preference((Map<String, Object>) Utils.fromJSONString("{minimize : cores, precision:1}")),
          new Preference((Map<String, Object>) Utils.fromJSONString("{maximize : freedisk}"))));

  /**
   * These parameters are always fetched for all nodes regardless of whether they are used in preferences or not
   */
  private static final List<String> DEFAULT_PARAMS_OF_INTEREST = Arrays.asList(ImplicitSnitch.DISK, ImplicitSnitch.CORES);

  private final Map<String, List<Clause>> policies;
  private final List<Clause> clusterPolicy;
  private final List<Preference> clusterPreferences;
  private final List<Pair<String, Type>> params;
  private final List<String> perReplicaAttributes;
  private final int zkVersion;
  /**
   * True if cluster policy, preferences and custom policies are all non-existent
   */
  private final boolean empty;
  /**
   * True if cluster preferences was originally empty, false otherwise. It is used to figure out if
   * the current preferences were implicitly added or not.
   */
  private final boolean emptyPreferences;

  public Policy() {
    this(Collections.emptyMap());
  }

  public Policy(Map<String, Object> jsonMap) {
    this(jsonMap, 0);
  }
  @SuppressWarnings("unchecked")
  public Policy(Map<String, Object> jsonMap, int version) {
    this.empty = jsonMap.get(CLUSTER_PREFERENCES) == null && jsonMap.get(CLUSTER_POLICY) == null && jsonMap.get(POLICIES) == null;
    this.zkVersion = version;
    int[] idx = new int[1];
    List<Preference> initialClusterPreferences = ((List<Map<String, Object>>) jsonMap.getOrDefault(CLUSTER_PREFERENCES, emptyList())).stream()
        .map(m -> new Preference(m, idx[0]++))
        .collect(toList());
    for (int i = 0; i < initialClusterPreferences.size() - 1; i++) {
      Preference preference = initialClusterPreferences.get(i);
      preference.next = initialClusterPreferences.get(i + 1);
    }
    emptyPreferences = initialClusterPreferences.isEmpty();
    if (emptyPreferences) {
      initialClusterPreferences.addAll(DEFAULT_PREFERENCES);
    }
    this.clusterPreferences = Collections.unmodifiableList(initialClusterPreferences);
    final SortedSet<String> paramsOfInterest = new TreeSet<>(DEFAULT_PARAMS_OF_INTEREST);
    clusterPreferences.forEach(preference -> paramsOfInterest.add(preference.name.toString()));
    List<String> newParams = new ArrayList<>(paramsOfInterest);
    clusterPolicy = ((List<Map<String, Object>>) jsonMap.getOrDefault(CLUSTER_POLICY, emptyList())).stream()
        .map(Clause::create)
        .filter(clause -> {
          clause.addTags(newParams);
          return true;
        })
        .collect(collectingAndThen(toList(), Collections::unmodifiableList));

    for (String newParam : new ArrayList<>(newParams)) {
      Type t = VariableBase.getTagType(newParam);
      if(t != null && !t.associatedPerNodeValues.isEmpty()){
        for (String s : t.associatedPerNodeValues) {
          if(!newParams.contains(s)) newParams.add(s);
        }
      }
    }

    this.policies = Collections.unmodifiableMap(
        clausesFromMap((Map<String, List<Map<String, Object>>>) jsonMap.getOrDefault(POLICIES, emptyMap()), newParams));
    List<Pair<String, Type>> params = newParams.stream()
        .map(s -> new Pair<>(s, VariableBase.getTagType(s)))
        .collect(toList());
    //let this be there always, there is no extra cost
    params.add(new Pair<>(WITH_COLLECTION.tagName, WITH_COLLECTION));
    this.params = Collections.unmodifiableList(params);
    perReplicaAttributes = readPerReplicaAttrs();
  }

  private List<String> readPerReplicaAttrs() {
    return this.params.stream()
        .map(s -> s.second().perReplicaValue)
        .filter(Objects::nonNull)
        .collect(Collectors.toList());
  }

  private Policy(Map<String, List<Clause>> policies, List<Clause> clusterPolicy, List<Preference> clusterPreferences, int version) {
    this.empty = policies == null && clusterPolicy == null && clusterPreferences == null;
    this.zkVersion = version;
    this.policies = policies != null ? Collections.unmodifiableMap(policies) : Collections.emptyMap();
    this.clusterPolicy = clusterPolicy != null ? Collections.unmodifiableList(clusterPolicy) : Collections.emptyList();
    this.emptyPreferences = clusterPreferences == null;
    this.clusterPreferences = emptyPreferences ? DEFAULT_PREFERENCES : Collections.unmodifiableList(clusterPreferences);
    this.params = Collections.unmodifiableList(
        buildParams(this.clusterPreferences, this.clusterPolicy, this.policies).stream()
            .map(s -> new Pair<>(s, VariableBase.getTagType(s)))
            .collect(toList())
    );
    perReplicaAttributes = readPerReplicaAttrs();
  }

  private List<String> buildParams(List<Preference> preferences, List<Clause> policy, Map<String, List<Clause>> policies) {
    final SortedSet<String> paramsOfInterest = new TreeSet<>();
    preferences.forEach(p -> {
      if (paramsOfInterest.contains(p.name.name())) {
        throw new RuntimeException(p.name + " is repeated");
      }
      paramsOfInterest.add(p.name.toString());
    });
    List<String> newParams = new ArrayList<>(paramsOfInterest);
    policy.forEach(c -> c.addTags(newParams));
    policies.values().forEach(clauses -> clauses.forEach(c -> c.addTags(newParams)));
    return newParams;
  }

  public Policy withPolicies(Map<String, List<Clause>> policies) {
    return new Policy(policies, clusterPolicy, clusterPreferences, 0);
  }

  public Policy withClusterPreferences(List<Preference> clusterPreferences) {
    return new Policy(policies, clusterPolicy, clusterPreferences, 0);
  }

  public Policy withClusterPolicy(List<Clause> clusterPolicy) {
    return new Policy(policies, clusterPolicy, clusterPreferences, 0);
  }

  public Policy withParams(List<String> params) {
    return new Policy(policies, clusterPolicy, clusterPreferences, 0);
  }

  public List<Clause> getClusterPolicy() {
    return Collections.unmodifiableList(clusterPolicy);
  }

  public List<Preference> getClusterPreferences() {
    return Collections.unmodifiableList(clusterPreferences);
  }

  @Override
  public void writeMap(EntryWriter ew) throws IOException {
    // if we were initially empty then we don't want to persist any implicitly added
    // policy or preferences
    if (empty)  return;

    if (!policies.isEmpty()) {
      ew.put(POLICIES, (MapWriter) ew1 -> {
        for (Map.Entry<String, List<Clause>> e : policies.entrySet()) {
          ew1.put(e.getKey(), e.getValue());
        }
      });
    }
    if (!emptyPreferences && !clusterPreferences.isEmpty()) {
      ew.put(CLUSTER_PREFERENCES, (IteratorWriter) iw -> {
        for (Preference p : clusterPreferences) iw.add(p);
      });
    }
    if (!clusterPolicy.isEmpty()) {
      ew.put(CLUSTER_POLICY, (IteratorWriter) iw -> {
        for (Clause c : clusterPolicy) {
          iw.add(c);
        }
      });
    }
  }

  @Override
  public boolean equals(Object o) {
    if (this == o) return true;
    if (o == null || getClass() != o.getClass()) return false;

    Policy policy = (Policy) o;

    if (!getPolicies().equals(policy.getPolicies())) return false;
    if (!getClusterPolicy().equals(policy.getClusterPolicy())) return false;
    return getClusterPreferences().equals(policy.getClusterPreferences());
  }

  public static Map<String, List<Clause>> clausesFromMap(Map<String, List<Map<String, Object>>> map, List<String> newParams) {
    Map<String, List<Clause>> newPolicies = new HashMap<>();
    map.forEach((s, l1) ->
        newPolicies.put(s, l1.stream()
            .map(Clause::create)
            .filter(clause -> {
              if (!clause.isPerCollectiontag())
                throw new RuntimeException(clause.getGlobalTag().name + " is only allowed in 'cluster-policy'");
              clause.addTags(newParams);
              return true;
            })
            .sorted()
            .collect(collectingAndThen(toList(), Collections::unmodifiableList))));
    return newPolicies;
  }

  static void setApproxValuesAndSortNodes(List<Preference> clusterPreferences, List<Row> matrix) {
    List<Row> matrixCopy = new ArrayList<>(matrix);
    List<Row> deadNodes = null;
    Iterator<Row> it =matrix.iterator();
    while (it.hasNext()) {
      Row row = it.next();
      if(!row.isLive){
        if(deadNodes == null) deadNodes = new ArrayList<>();
        deadNodes.add(row);
        it.remove();
      }
    }

    if (!clusterPreferences.isEmpty()) {
      //this is to set the approximate value according to the precision
      ArrayList<Row> tmpMatrix = new ArrayList<>(matrix);
      Row[] lastComparison = new Row[2];
      for (Preference p : clusterPreferences) {
        try {
          tmpMatrix.sort((r1, r2) -> {
            lastComparison[0] = r1;
            lastComparison[1] = r2;
            return p.compare(r1, r2, false);
          });
        } catch (Exception e) {
          try {
            Map m = Collections.singletonMap("diagnostics", (MapWriter) ew -> {
              PolicyHelper.writeNodes(ew, matrixCopy);
              ew.put("config", matrix.get(0).session.getPolicy());
            });
            log.error("Exception! prefs = {}, recent r1 = {}, r2 = {}, matrix = {}",
                clusterPreferences,
                lastComparison[0].node,
                lastComparison[1].node,
                Utils.writeJson(m, new StringWriter(), true).toString());
          } catch (IOException e1) {
            //
          }
          throw new RuntimeException(e.getMessage());
        }
        p.setApproxVal(tmpMatrix);
      }
      // the tmpMatrix was needed only to set the approximate values, now we sort the real matrix
      // recursing through each preference (Preference.compare uses Preference.next for recursion,
      // which is set when Policy is initialized)
      matrix.sort((Row r1, Row r2) -> {
        int result = clusterPreferences.get(0).compare(r1, r2, true);
        if (result == 0) result = clusterPreferences.get(0).compare(r1, r2, false);
        return result;
      });

      if (deadNodes != null) {
        for (Row deadNode : deadNodes) {
          matrix.add(0, deadNode);
        }
      }
    }
  }

  /**
   * Insert the collection name into the clauses where collection is not specified
   */
  static List<Clause> insertColl(String coll, Collection<Clause> conditions) {
    return conditions.stream()
        .filter(Clause::isPerCollectiontag)
        .map(clause -> {
          Map<String, Object> copy = new LinkedHashMap<>(clause.original);
          if (!copy.containsKey("collection")) {
            copy.put("collection", coll);
            copy.put(Clause.class.getName(), clause);
          }
          return Clause.create(copy);
        })
        .filter(it -> (it.getCollection().isPass(coll)))
        .collect(Collectors.toList());

  }

  public Session createSession(SolrCloudManager cloudManager) {
    return new Session(cloudManager, this, null);
  }

  public Session createSession(SolrCloudManager cloudManager, Transaction tx) {
    return new Session(cloudManager, this, tx);
  }

  public enum SortParam {
    freedisk(0, Integer.MAX_VALUE), cores(0, Integer.MAX_VALUE), heapUsage(0, Integer.MAX_VALUE), sysLoadAvg(0, 100);

    public final int min, max;

    SortParam(int min, int max) {
      this.min = min;
      this.max = max;
    }

    static SortParam get(String m) {
      for (SortParam p : values()) if (p.name().equals(m)) return p;
      throw new RuntimeException(StrUtils.formatString("Invalid sort {0} Sort must be on one of these {1}", m, Arrays.asList(values())));
    }
  }

  enum Sort {
    maximize(1), minimize(-1);
    final int sortval;

    Sort(int i) {
      sortval = i;
    }

    static Sort get(Map<String, Object> m) {
      if (m.containsKey(maximize.name()) && m.containsKey(minimize.name())) {
        throw new RuntimeException("Cannot have both 'maximize' and 'minimize'");
      }
      if (m.containsKey(maximize.name())) return maximize;
      if (m.containsKey(minimize.name())) return minimize;
      throw new RuntimeException("must have either 'maximize' or 'minimize'");
    }
  }

<<<<<<< HEAD
  private Session createSession(SolrCloudManager cloudManager, Transaction tx) {
    return new Session(this, cloudManager, tx);
  }

=======
>>>>>>> 1ca7067a
  public static List<Clause> mergePolicies(String coll,
                                           List<Clause> collPolicy,
                                           List<Clause> globalPolicy) {

    List<Clause> merged = insertColl(coll, collPolicy);
    List<Clause> global = insertColl(coll, globalPolicy);
    merged.addAll(global.stream()
        .filter(clusterPolicyClause -> merged.stream().noneMatch(perCollPolicy -> perCollPolicy.doesOverride(clusterPolicyClause)))
        .collect(Collectors.toList()));
    return merged;
  }

  static class Transaction {
    private final Policy policy;
    private boolean open = false;
    private Session firstSession;
    private Session currentSession;


    public Transaction(Policy config) {
      this.policy = config;

    }

    public Session open(SolrCloudManager cloudManager) {
      firstSession = currentSession = policy.createSession(cloudManager, Transaction.this);
      open = true;
      return firstSession;
    }


    public boolean isOpen() {
      return open;
    }

    List<Violation> close() {
      if (!open) throw new RuntimeException("Already closed");
      open = false;
      return currentSession.getViolations();
    }

    public Session getCurrentSession() {
      return currentSession;
    }

    void updateSession(Session session) {
      currentSession = session;
    }
  }

  private static final Map<CollectionAction, Supplier<Suggester>> ops = new HashMap<>();

  static {
    ops.put(CollectionAction.ADDREPLICA, AddReplicaSuggester::new);
    ops.put(CollectionAction.DELETEREPLICA, DeleteReplicaSuggester::new);
    ops.put(CollectionAction.DELETENODE, DeleteNodeSuggester::new);
    ops.put(CollectionAction.MOVEREPLICA, MoveReplicaSuggester::new);
    ops.put(CollectionAction.SPLITSHARD, SplitShardSuggester::new);
    ops.put(CollectionAction.MERGESHARDS, () -> new UnsupportedSuggester(CollectionAction.MERGESHARDS));
    ops.put(CollectionAction.NONE, () -> new UnsupportedSuggester(CollectionAction.NONE));
  }

  public Map<String, List<Clause>> getPolicies() {
    return policies;
  }

<<<<<<< HEAD
=======
  public List<Pair<String, Type>> getParams() {
    return Collections.unmodifiableList(params);
  }

>>>>>>> 1ca7067a
  public List<String> getParamNames() {
    return params.stream().map(Pair::first).collect(toList());
  }

  public List<Pair<String, Variable.Type>> getParams() {
    return Collections.unmodifiableList(params);
  }

  public List<String> getPerReplicaAttributes() {
    return Collections.unmodifiableList(perReplicaAttributes);
  }

  public int getZkVersion() {
    return zkVersion;
  }

  /**
   * Compares two {@link Row} loads according to a policy.
   *
   * @param r1 the first {@link Row} to compare
   * @param r2 the second {@link Row} to compare
   * @return the value {@code 0} if r1 and r2 are equally loaded
   * a value {@code -1} if r1 is more loaded than r2
   * a value {@code 1} if  r1 is less loaded than r2
   */
  static int compareRows(Row r1, Row r2, Policy policy) {
    return policy.clusterPreferences.get(0).compare(r1, r2, true);
  }

  @Override
  public String toString() {
    return Utils.toJSONString(this);
  }

  public boolean isEmpty() {
    return empty;
  }

  /**
   * @return true if no preferences were specified by the user, false otherwise
   */
  public boolean isEmptyPreferences() {
    return emptyPreferences;
  }

  /*This stores the logical state of the system, given a policy and
   * a cluster state.
   *
   */
  public static class Session implements MapWriter {
<<<<<<< HEAD
    private final List<String> nodes;
    final SolrCloudManager cloudManager;
    final List<Row> matrix;
    final NodeStateProvider nodeStateProvider;
    private final int znodeVersion;
    private final Set<String> collections = new HashSet<>();
    private final Map<String, Row> nodeToRow = new HashMap<>();
    private final Policy policy;
=======
    final List<String> nodes;
    final SolrCloudManager cloudManager;
    final List<Row> matrix;
    final NodeStateProvider nodeStateProvider;
    final int znodeVersion;
    Set<String> collections = new HashSet<>();
    final Policy policy;
>>>>>>> 1ca7067a
    List<Clause> expandedClauses;
    List<Violation> violations = new ArrayList<>();
    Transaction transaction;

<<<<<<< HEAD
    private Session(Policy policy, List<String> nodes, SolrCloudManager cloudManager,
                    List<Row> matrix, List<Clause> expandedClauses, int znodeVersion,
                    NodeStateProvider nodeStateProvider, Transaction transaction) {
      this.policy = policy;
      this.transaction = transaction;
      this.nodes = nodes;
      this.cloudManager = cloudManager;
      this.matrix = matrix;
      this.expandedClauses = expandedClauses;
      this.znodeVersion = znodeVersion;
      this.nodeStateProvider = nodeStateProvider;
      for (Row row : matrix) {
        row.session = this;
        nodeToRow.put(row.node, row);
      }
    }


    Session(Policy policy, SolrCloudManager cloudManager, Transaction transaction) {
      this.policy = policy;
=======

    Session(SolrCloudManager cloudManager, Policy policy, Transaction transaction) {
>>>>>>> 1ca7067a
      this.transaction = transaction;
      this.policy = policy;
      ClusterState state = null;
      this.nodeStateProvider = cloudManager.getNodeStateProvider();
      try {
        state = cloudManager.getClusterStateProvider().getClusterState();
        log.trace("-- session created with cluster state: {}", state);
      } catch (Exception e) {
        log.trace("-- session created, can't obtain cluster state", e);
      }
      this.znodeVersion = state != null ? state.getZNodeVersion() : -1;
      this.nodes = new ArrayList<>(cloudManager.getClusterStateProvider().getLiveNodes());
      this.cloudManager = cloudManager;
      for (String node : nodes) {
        collections.addAll(nodeStateProvider.getReplicaInfo(node, Collections.emptyList()).keySet());
      }

      expandedClauses = policy.getClusterPolicy().stream()
          .filter(clause -> !clause.isPerCollectiontag())
          .collect(Collectors.toList());

      if (nodes.size() > 0) {
        //if any collection has 'withCollection' irrespective of the node, the NodeStateProvider returns a map value
        Map<String, Object> vals = nodeStateProvider.getNodeValues(nodes.get(0), Collections.singleton("withCollection"));
        if (!vals.isEmpty() && vals.get("withCollection") != null) {
          Map<String, String> withCollMap = (Map<String, String>) vals.get("withCollection");
          if (!withCollMap.isEmpty()) {
            Clause withCollClause = new Clause((Map<String,Object>)Utils.fromJSONString("{withCollection:'*' , node: '#ANY'}") ,
                new Condition(NODE.tagName, "#ANY", Operand.EQUAL, null, null),
                new Condition(WITH_COLLECTION.tagName,"*" , Operand.EQUAL, null, null), true, null, false
            );
            expandedClauses.add(withCollClause);
          }
        }
      }

      ClusterStateProvider stateProvider = cloudManager.getClusterStateProvider();
      for (String c : collections) {
        addClausesForCollection(policy, expandedClauses, stateProvider, c);
      }

      Collections.sort(expandedClauses);

      matrix = new ArrayList<>(nodes.size());
<<<<<<< HEAD
      for (String node : nodes) {
        Row row = new Row(node, policy.getParams(), policy.getPerReplicaAttributes(), this);
        matrix.add(row);
        nodeToRow.put(node, row);
      }
=======
      for (String node : nodes) matrix.add(new Row(node, policy.getParams(), policy.getPerReplicaAttributes(), this));
>>>>>>> 1ca7067a
      applyRules();
    }

    private Session(List<String> nodes, SolrCloudManager cloudManager,
                   List<Row> matrix, List<Clause> expandedClauses, int znodeVersion,
                   NodeStateProvider nodeStateProvider, Policy policy, Transaction transaction) {
      this.transaction = transaction;
      this.policy = policy;
      this.nodes = nodes;
      this.cloudManager = cloudManager;
      this.matrix = matrix;
      this.expandedClauses = expandedClauses;
      this.znodeVersion = znodeVersion;
      this.nodeStateProvider = nodeStateProvider;
      for (Row row : matrix) row.session = this;
    }


    void addClausesForCollection(ClusterStateProvider stateProvider, String collection) {
      addClausesForCollection(policy, expandedClauses, stateProvider, collection);
    }

    public static void addClausesForCollection(Policy policy, List<Clause> clauses, ClusterStateProvider stateProvider, String c) {
      String p = stateProvider.getPolicyNameByCollection(c);
      if (p != null) {
        List<Clause> perCollPolicy = policy.getPolicies().get(p);
        if (perCollPolicy == null) {
          return;
        }
      }
<<<<<<< HEAD
      expandedClauses.addAll(mergePolicies(c, policy.getPolicies().getOrDefault(p, emptyList()), policy.getClusterPolicy()));
    }

    Session copy() {
      return new Session(policy, nodes, cloudManager, getMatrixCopy(), expandedClauses, znodeVersion, nodeStateProvider, transaction);
    }

    Session shallowCopy() {
      return new Session(policy, nodes, cloudManager, new ArrayList<>(matrix), expandedClauses, znodeVersion, nodeStateProvider, transaction);
=======
      clauses.addAll(mergePolicies(c, policy.getPolicies().getOrDefault(p, emptyList()), policy.getClusterPolicy()));
    }

    Session copy() {
      return new Session(nodes, cloudManager, getMatrixCopy(), expandedClauses, znodeVersion, nodeStateProvider, policy, transaction);
>>>>>>> 1ca7067a
    }

    public Row getNode(String node) {
      Row row = nodeToRow.get(node);
      if (row == null) { // update lazily our cache
        for (Row r : matrix) {
          if (r.node.equals(node)) {
            nodeToRow.put(node, r);
            return r;
          }
        }
        return null;
      } else {
        return row;
      }
    }

    private List<Row> getMatrixCopy() {
      List<Row> matrixCopy = new ArrayList<>(matrix.size());
      for (int i = 0; i < matrix.size(); i++) {
        matrixCopy.add(matrix.get(i).copy(this));
      }
      return matrixCopy;
    }

    public Policy getPolicy() {
      return policy;

    }

    /**
     * Apply the preferences and conditions
     */
    void applyRules() {
      sortNodes();

      for (Clause clause : expandedClauses) {
        List<Violation> errs = clause.test(this, null, null);
        violations.addAll(errs);
      }
    }

    void sortNodes() {
      setApproxValuesAndSortNodes(policy.getClusterPreferences(), matrix);
    }


    public List<Violation> getViolations() {
      return violations;
    }

    public Suggester getSuggester(CollectionAction action) {
      Suggester op = ops.get(action).get();
      if (op == null) throw new UnsupportedOperationException(action.toString() + "is not supported");
      op._init(this);
      return op;
    }

    @Override
    public void writeMap(EntryWriter ew) throws IOException {
      ew.put("znodeVersion", znodeVersion);
      for (Row row : matrix) {
        ew.put(row.node, row);
      }
    }

    @Override
    public String toString() {
      return Utils.toJSONString(toMap(new LinkedHashMap<>()));
    }

    public List<Row> getSortedNodes() {
      return Collections.unmodifiableList(matrix);
    }

    public NodeStateProvider getNodeStateProvider() {
      return nodeStateProvider;
    }

    public int indexOf(String node) {
      for (int i = 0; i < matrix.size(); i++) if (matrix.get(i).node.equals(node)) return i;
      throw new RuntimeException("NO such node found " + node);
    }
  }
}<|MERGE_RESOLUTION|>--- conflicted
+++ resolved
@@ -359,10 +359,6 @@
     return new Session(cloudManager, this, null);
   }
 
-  public Session createSession(SolrCloudManager cloudManager, Transaction tx) {
-    return new Session(cloudManager, this, tx);
-  }
-
   public enum SortParam {
     freedisk(0, Integer.MAX_VALUE), cores(0, Integer.MAX_VALUE), heapUsage(0, Integer.MAX_VALUE), sysLoadAvg(0, 100);
 
@@ -397,13 +393,10 @@
     }
   }
 
-<<<<<<< HEAD
   private Session createSession(SolrCloudManager cloudManager, Transaction tx) {
-    return new Session(this, cloudManager, tx);
-  }
-
-=======
->>>>>>> 1ca7067a
+    return new Session(cloudManager, this, tx);
+  }
+
   public static List<Clause> mergePolicies(String coll,
                                            List<Clause> collPolicy,
                                            List<Clause> globalPolicy) {
@@ -470,19 +463,12 @@
     return policies;
   }
 
-<<<<<<< HEAD
-=======
   public List<Pair<String, Type>> getParams() {
     return Collections.unmodifiableList(params);
   }
 
->>>>>>> 1ca7067a
   public List<String> getParamNames() {
     return params.stream().map(Pair::first).collect(toList());
-  }
-
-  public List<Pair<String, Variable.Type>> getParams() {
-    return Collections.unmodifiableList(params);
   }
 
   public List<String> getPerReplicaAttributes() {
@@ -527,7 +513,6 @@
    *
    */
   public static class Session implements MapWriter {
-<<<<<<< HEAD
     private final List<String> nodes;
     final SolrCloudManager cloudManager;
     final List<Row> matrix;
@@ -536,20 +521,10 @@
     private final Set<String> collections = new HashSet<>();
     private final Map<String, Row> nodeToRow = new HashMap<>();
     private final Policy policy;
-=======
-    final List<String> nodes;
-    final SolrCloudManager cloudManager;
-    final List<Row> matrix;
-    final NodeStateProvider nodeStateProvider;
-    final int znodeVersion;
-    Set<String> collections = new HashSet<>();
-    final Policy policy;
->>>>>>> 1ca7067a
     List<Clause> expandedClauses;
     List<Violation> violations = new ArrayList<>();
     Transaction transaction;
 
-<<<<<<< HEAD
     private Session(Policy policy, List<String> nodes, SolrCloudManager cloudManager,
                     List<Row> matrix, List<Clause> expandedClauses, int znodeVersion,
                     NodeStateProvider nodeStateProvider, Transaction transaction) {
@@ -568,14 +543,9 @@
     }
 
 
-    Session(Policy policy, SolrCloudManager cloudManager, Transaction transaction) {
+    Session(SolrCloudManager cloudManager, Policy policy, Transaction transaction) {
       this.policy = policy;
-=======
-
-    Session(SolrCloudManager cloudManager, Policy policy, Transaction transaction) {
->>>>>>> 1ca7067a
       this.transaction = transaction;
-      this.policy = policy;
       ClusterState state = null;
       this.nodeStateProvider = cloudManager.getNodeStateProvider();
       try {
@@ -618,15 +588,11 @@
       Collections.sort(expandedClauses);
 
       matrix = new ArrayList<>(nodes.size());
-<<<<<<< HEAD
       for (String node : nodes) {
         Row row = new Row(node, policy.getParams(), policy.getPerReplicaAttributes(), this);
         matrix.add(row);
         nodeToRow.put(node, row);
       }
-=======
-      for (String node : nodes) matrix.add(new Row(node, policy.getParams(), policy.getPerReplicaAttributes(), this));
->>>>>>> 1ca7067a
       applyRules();
     }
 
@@ -657,8 +623,7 @@
           return;
         }
       }
-<<<<<<< HEAD
-      expandedClauses.addAll(mergePolicies(c, policy.getPolicies().getOrDefault(p, emptyList()), policy.getClusterPolicy()));
+      clauses.addAll(mergePolicies(c, policy.getPolicies().getOrDefault(p, emptyList()), policy.getClusterPolicy()));
     }
 
     Session copy() {
@@ -667,13 +632,6 @@
 
     Session shallowCopy() {
       return new Session(policy, nodes, cloudManager, new ArrayList<>(matrix), expandedClauses, znodeVersion, nodeStateProvider, transaction);
-=======
-      clauses.addAll(mergePolicies(c, policy.getPolicies().getOrDefault(p, emptyList()), policy.getClusterPolicy()));
-    }
-
-    Session copy() {
-      return new Session(nodes, cloudManager, getMatrixCopy(), expandedClauses, znodeVersion, nodeStateProvider, policy, transaction);
->>>>>>> 1ca7067a
     }
 
     public Row getNode(String node) {
