/*
 * Licensed to the Apache Software Foundation (ASF) under one or more
 * contributor license agreements.  See the NOTICE file distributed with
 * this work for additional information regarding copyright ownership.
 * The ASF licenses this file to You under the Apache License, Version 2.0
 * (the "License"); you may not use this file except in compliance with
 * the License.  You may obtain a copy of the License at
 *
 *     http://www.apache.org/licenses/LICENSE-2.0
 *
 * Unless required by applicable law or agreed to in writing, software
 * distributed under the License is distributed on an "AS IS" BASIS,
 * WITHOUT WARRANTIES OR CONDITIONS OF ANY KIND, either express or implied.
 * See the License for the specific language governing permissions and
 * limitations under the License.
 */
package org.apache.solr.client.solrj.io.stream;

import java.io.IOException;

import java.util.ArrayList;
import java.util.Arrays;
import java.util.HashMap;
import java.util.List;
import java.util.Locale;
import java.util.Map;
import java.util.Map.Entry;
import java.util.stream.Collectors;

import org.apache.solr.client.solrj.SolrRequest;
import org.apache.solr.client.solrj.impl.CloudSolrClient;
import org.apache.solr.client.solrj.impl.HttpSolrClient;
import org.apache.solr.client.solrj.io.SolrClientCache;
import org.apache.solr.client.solrj.io.Tuple;
import org.apache.solr.client.solrj.io.comp.StreamComparator;
import org.apache.solr.client.solrj.io.stream.expr.Explanation;
import org.apache.solr.client.solrj.io.stream.expr.Explanation.ExpressionType;
import org.apache.solr.client.solrj.io.stream.expr.Expressible;
import org.apache.solr.client.solrj.io.stream.expr.StreamExplanation;
import org.apache.solr.client.solrj.io.stream.expr.StreamExpression;
import org.apache.solr.client.solrj.io.stream.expr.StreamExpressionNamedParameter;
import org.apache.solr.client.solrj.io.stream.expr.StreamExpressionParameter;
import org.apache.solr.client.solrj.io.stream.expr.StreamExpressionValue;
import org.apache.solr.client.solrj.io.stream.expr.StreamFactory;
import org.apache.solr.client.solrj.io.stream.metrics.CountMetric;
import org.apache.solr.client.solrj.io.stream.metrics.Metric;
import org.apache.solr.client.solrj.request.QueryRequest;
import org.apache.solr.common.params.ModifiableSolrParams;
import org.apache.solr.common.params.SolrParams;
import org.apache.solr.common.util.NamedList;

/**
 * @since 6.6.0
 */
public class StatsStream extends TupleStream implements Expressible  {

  private static final long serialVersionUID = 1;



  private Metric[] metrics;
  private Tuple tuple;
  private int index;
  private String zkHost;
  private SolrParams params;
  private String collection;
  protected transient SolrClientCache cache;
  protected transient CloudSolrClient cloudSolrClient;
  private StreamContext context;

  public StatsStream(String zkHost,
                          String collection,
                          SolrParams params,
                          Metric[] metrics
                          ) throws IOException {
    init(collection, params, metrics, zkHost);
  }

  public StatsStream(StreamExpression expression, StreamFactory factory) throws IOException{
    // grab all parameters out
    String collectionName = factory.getValueOperand(expression, 0);

    if(collectionName.indexOf('"') > -1) {
      collectionName = collectionName.replaceAll("\"", "").replaceAll(" ", "");
    }

    List<StreamExpressionNamedParameter> namedParams = factory.getNamedOperands(expression);

    StreamExpressionNamedParameter zkHostExpression = factory.getNamedOperand(expression, "zkHost");
    List<StreamExpression> metricExpressions = factory.getExpressionOperandsRepresentingTypes(expression, Expressible.class, Metric.class);

    // Collection Name
    if(null == collectionName){
      throw new IOException(String.format(Locale.ROOT,"invalid expression %s - collectionName expected as first operand",expression));
    }

    // Construct the metrics
    Metric[] metrics = null;
    if(metricExpressions.size() > 0) {
      metrics = new Metric[metricExpressions.size()];
      for(int idx = 0; idx < metricExpressions.size(); ++idx){
        metrics[idx] = factory.constructMetric(metricExpressions.get(idx));
      }
    } else {
      metrics = new Metric[1];
      metrics[0] = new CountMetric();
    }

    // pull out known named params
    ModifiableSolrParams params = new ModifiableSolrParams();
    for(StreamExpressionNamedParameter namedParam : namedParams){
      if(!namedParam.getName().equals("zkHost")){
        params.add(namedParam.getName(), namedParam.getParameter().toString().trim());
      }
    }

    if(params.get("q") == null) {
      params.set("q", "*:*");
    }

    // zkHost, optional - if not provided then will look into factory list to get
    String zkHost = null;
    if(null == zkHostExpression){
      zkHost = factory.getCollectionZkHost(collectionName);
      if(zkHost == null) {
        zkHost = factory.getDefaultZkHost();
      }
    } else if(zkHostExpression.getParameter() instanceof StreamExpressionValue){
      zkHost = ((StreamExpressionValue)zkHostExpression.getParameter()).getValue();
    }

    // We've got all the required items
    init(collectionName, params, metrics, zkHost);
  }

  public String getCollection() {
    return this.collection;
  }

  private void init(String collection,
                    SolrParams params,
                    Metric[] metrics,
                    String zkHost) throws IOException {
    this.zkHost  = zkHost;
    this.collection = collection;
    this.metrics = metrics;
    this.params = params;
  }

  @Override
  public StreamExpressionParameter toExpression(StreamFactory factory) throws IOException {
    // function name
    StreamExpression expression = new StreamExpression(factory.getFunctionName(this.getClass()));
    // collection
    if(collection.indexOf(',') > -1) {
      expression.addParameter("\""+collection+"\"");
    } else {
      expression.addParameter(collection);
    }

    // parameters
    ModifiableSolrParams tmpParams = new ModifiableSolrParams(params);

    for (Entry<String, String[]> param : tmpParams.getMap().entrySet()) {
      expression.addParameter(new StreamExpressionNamedParameter(param.getKey(),
          String.join(",", param.getValue())));
    }

    // metrics
    for(Metric metric : metrics){
      expression.addParameter(metric.toExpression(factory));
    }

    // zkHost
    expression.addParameter(new StreamExpressionNamedParameter("zkHost", zkHost));

    return expression;
  }

  @Override
  public Explanation toExplanation(StreamFactory factory) throws IOException {

    StreamExplanation explanation = new StreamExplanation(getStreamNodeId().toString());

    explanation.setFunctionName(factory.getFunctionName(this.getClass()));
    explanation.setImplementingClass(this.getClass().getName());
    explanation.setExpressionType(ExpressionType.STREAM_SOURCE);
    explanation.setExpression(toExpression(factory).toString());

    // child is a datastore so add it at this point
    StreamExplanation child = new StreamExplanation(getStreamNodeId() + "-datastore");
    child.setFunctionName(String.format(Locale.ROOT, "solr (%s)", collection));
    // TODO: fix this so we know the # of workers - check with Joel about a Topic's ability to be in a
    // parallel stream.

    child.setImplementingClass("Solr/Lucene");
    child.setExpressionType(ExpressionType.DATASTORE);

    child.setExpression(params.stream().map(e -> String.format(Locale.ROOT, "%s=%s", e.getKey(), Arrays.toString(e.getValue()))).collect(Collectors.joining(",")));

    explanation.addChild(child);

    return explanation;
  }

  public void setStreamContext(StreamContext context) {
    this.context = context;
    cache = context.getSolrClientCache();
  }

  public List<TupleStream> children() {
    return new ArrayList();
  }

  public void open() throws IOException {

    String json = getJsonFacetString(metrics);

    ModifiableSolrParams paramsLoc = new ModifiableSolrParams(params);
    paramsLoc.set("json.facet", json);
    paramsLoc.set("rows", "0");

    Map<String, List<String>> shardsMap = (Map<String, List<String>>)context.get("shards");
    if(shardsMap == null) {
      QueryRequest request = new QueryRequest(paramsLoc, SolrRequest.METHOD.POST);
      cloudSolrClient = cache.getCloudSolrClient(zkHost);
      try {
        NamedList response = cloudSolrClient.request(request, collection);
        getTuples(response, metrics);
      } catch (Exception e) {
        throw new IOException(e);
      }
    } else {
      List<String> shards = shardsMap.get(collection);
      HttpSolrClient client = cache.getHttpSolrClient(shards.get(0));

      if(shards.size() > 1) {
        String shardsParam = getShardString(shards);
        paramsLoc.add("shards", shardsParam);
        paramsLoc.add("distrib", "true");
      }

      QueryRequest request = new QueryRequest(paramsLoc, SolrRequest.METHOD.POST);
      try {
        NamedList response = client.request(request);
        getTuples(response, metrics);
      } catch (Exception e) {
        throw new IOException(e);
      }
    }
  }

  private String getShardString(List<String> shards) {
    StringBuilder builder = new StringBuilder();
    for(String shard : shards) {
      if(builder.length() > 0) {
        builder.append(",");
      }
      builder.append(shard);
    }
    return builder.toString();
  }

  public void close() throws IOException {

  }

  public Tuple read() throws IOException {
    if(index == 0) {
      ++index;
      return tuple;
    } else {
<<<<<<< HEAD
      return Tuple.EOF();
=======
      Map fields = new HashMap();
      fields.put("EOF", true);
      Tuple tuple = new Tuple(fields);
      return tuple;
>>>>>>> 84ea0cb8
    }
  }

  private String getJsonFacetString(Metric[] _metrics) {
    StringBuilder buf = new StringBuilder();
    appendJson(buf, _metrics);
    return "{"+buf.toString()+"}";
  }

  private void appendJson(StringBuilder buf,
                          Metric[] _metrics) {
    
    int metricCount = 0;
    for(Metric metric : _metrics) {
      String identifier = metric.getIdentifier();
      if(!identifier.startsWith("count(")) {
        if(metricCount>0) {
          buf.append(",");
        }
        if(identifier.startsWith("per(")) {
          buf.append("\"facet_").append(metricCount).append("\":\"").append(identifier.replaceFirst("per", "percentile")).append('"');
        } else if(identifier.startsWith("std(")) {
          buf.append("\"facet_").append(metricCount).append("\":\"").append(identifier.replaceFirst("std", "stddev")).append('"');
        } else {
          buf.append("\"facet_").append(metricCount).append("\":\"").append(identifier).append('"');
        }
        ++metricCount;
      }
    }
  }

<<<<<<< HEAD
  private Tuple getTuple(NamedList response) {
    Tuple tuple = new Tuple();
    SolrDocumentList solrDocumentList = (SolrDocumentList) response.get("response");
=======
  private void getTuples(NamedList response,
                         Metric[] metrics) {

    this.tuple = new Tuple(new HashMap());
    NamedList facets = (NamedList)response.get("facets");
    fillTuple(tuple, facets, metrics);
  }
>>>>>>> 84ea0cb8

  private void fillTuple(Tuple t,
                         NamedList nl,
                         Metric[] _metrics) {

<<<<<<< HEAD
    if(doCount) {
      tuple.put("count(*)", count);
    }

    if(count != 0) {
      NamedList stats = (NamedList)response.get("stats");
      NamedList statsFields = (NamedList)stats.get("stats_fields");

      for(int i=0; i<statsFields.size(); i++) {
        String field = statsFields.getName(i);
        NamedList theStats = (NamedList)statsFields.getVal(i);
        for(int s=0; s<theStats.size(); s++) {
          addStat(tuple, field, theStats.getName(s), theStats.getVal(s));
=======
    if(nl == null) {
      return;
    }

    int m = 0;
    for(Metric metric : _metrics) {
      String identifier = metric.getIdentifier();
      if(!identifier.startsWith("count(")) {
        if(nl.get("facet_"+m) != null) {
          Object d = nl.get("facet_" + m);
          if(d instanceof Number) {
            if (metric.outputLong) {
              t.put(identifier, Math.round(((Number)d).doubleValue()));
            } else {
              t.put(identifier, ((Number)d).doubleValue());
            }
          } else {
            t.put(identifier, d);
          }
>>>>>>> 84ea0cb8
        }
        ++m;
      } else {
        long l = ((Number)nl.get("count")).longValue();
        t.put("count(*)", l);
      }
    }
<<<<<<< HEAD
    return tuple;
=======
>>>>>>> 84ea0cb8
  }

  public int getCost() {
    return 0;
  }

<<<<<<< HEAD
  private void addStat(Tuple tuple, String field, String stat, Object val) {
    if(stat.equals("mean")) {
      String name = "avg("+field+")";
      Metric m = metricMap.get(name);
      if(m.outputLong) {
        Number num = (Number) val;
        tuple.put(name, Math.round(num.doubleValue()));
      } else {
        tuple.put(name, val);
      }
    } else {
      tuple.put(stat+"("+field+")", val);
    }
=======
  @Override
  public StreamComparator getStreamSort() {
    return null;
>>>>>>> 84ea0cb8
  }
}<|MERGE_RESOLUTION|>--- conflicted
+++ resolved
@@ -42,9 +42,9 @@
 import org.apache.solr.client.solrj.io.stream.expr.StreamExpressionParameter;
 import org.apache.solr.client.solrj.io.stream.expr.StreamExpressionValue;
 import org.apache.solr.client.solrj.io.stream.expr.StreamFactory;
-import org.apache.solr.client.solrj.io.stream.metrics.CountMetric;
 import org.apache.solr.client.solrj.io.stream.metrics.Metric;
 import org.apache.solr.client.solrj.request.QueryRequest;
+import org.apache.solr.common.SolrDocumentList;
 import org.apache.solr.common.params.ModifiableSolrParams;
 import org.apache.solr.common.params.SolrParams;
 import org.apache.solr.common.util.NamedList;
@@ -56,61 +56,53 @@
 
   private static final long serialVersionUID = 1;
 
-
-
   private Metric[] metrics;
+  private String zkHost;
   private Tuple tuple;
-  private int index;
-  private String zkHost;
   private SolrParams params;
   private String collection;
+  private boolean done;
+  private boolean doCount;
+  private Map<String, Metric> metricMap;
   protected transient SolrClientCache cache;
   protected transient CloudSolrClient cloudSolrClient;
-  private StreamContext context;
+  protected StreamContext streamContext;
 
   public StatsStream(String zkHost,
-                          String collection,
-                          SolrParams params,
-                          Metric[] metrics
-                          ) throws IOException {
-    init(collection, params, metrics, zkHost);
+                     String collection,
+                     SolrParams params,
+                     Metric[] metrics) {
+    init(zkHost, collection, params, metrics);
+  }
+
+  private void init(String zkHost, String collection, SolrParams params, Metric[] metrics) {
+    this.zkHost  = zkHost;
+    this.params = params;
+    this.metrics = metrics;
+    this.collection = collection;
+    metricMap = new HashMap();
+    for(Metric metric : metrics) {
+      metricMap.put(metric.getIdentifier(), metric);
+    }
   }
 
   public StatsStream(StreamExpression expression, StreamFactory factory) throws IOException{
     // grab all parameters out
     String collectionName = factory.getValueOperand(expression, 0);
-
-    if(collectionName.indexOf('"') > -1) {
-      collectionName = collectionName.replaceAll("\"", "").replaceAll(" ", "");
-    }
-
     List<StreamExpressionNamedParameter> namedParams = factory.getNamedOperands(expression);
-
+    List<StreamExpression> metricExpressions = factory.getExpressionOperandsRepresentingTypes(expression, Metric.class);
     StreamExpressionNamedParameter zkHostExpression = factory.getNamedOperand(expression, "zkHost");
-    List<StreamExpression> metricExpressions = factory.getExpressionOperandsRepresentingTypes(expression, Expressible.class, Metric.class);
+
 
     // Collection Name
     if(null == collectionName){
       throw new IOException(String.format(Locale.ROOT,"invalid expression %s - collectionName expected as first operand",expression));
     }
 
-    // Construct the metrics
-    Metric[] metrics = null;
-    if(metricExpressions.size() > 0) {
-      metrics = new Metric[metricExpressions.size()];
-      for(int idx = 0; idx < metricExpressions.size(); ++idx){
-        metrics[idx] = factory.constructMetric(metricExpressions.get(idx));
-      }
-    } else {
-      metrics = new Metric[1];
-      metrics[0] = new CountMetric();
-    }
-
-    // pull out known named params
     ModifiableSolrParams params = new ModifiableSolrParams();
     for(StreamExpressionNamedParameter namedParam : namedParams){
       if(!namedParam.getName().equals("zkHost")){
-        params.add(namedParam.getName(), namedParam.getParameter().toString().trim());
+        params.set(namedParam.getName(), namedParam.getParameter().toString().trim());
       }
     }
 
@@ -129,50 +121,45 @@
       zkHost = ((StreamExpressionValue)zkHostExpression.getParameter()).getValue();
     }
 
+    /*
+    if(null == zkHost){
+      throw new IOException(String.format(Locale.ROOT,"invalid expression %s - zkHost not found for collection '%s'",expression,collectionName));
+    }
+    */
+
+    // metrics, optional - if not provided then why are you using this?
+    Metric[] metrics = new Metric[metricExpressions.size()];
+    for(int idx = 0; idx < metricExpressions.size(); ++idx){
+      metrics[idx] = factory.constructMetric(metricExpressions.get(idx));
+    }
+
     // We've got all the required items
-    init(collectionName, params, metrics, zkHost);
-  }
-
-  public String getCollection() {
-    return this.collection;
-  }
-
-  private void init(String collection,
-                    SolrParams params,
-                    Metric[] metrics,
-                    String zkHost) throws IOException {
-    this.zkHost  = zkHost;
-    this.collection = collection;
-    this.metrics = metrics;
-    this.params = params;
+    init(zkHost, collectionName, params, metrics);
   }
 
   @Override
   public StreamExpressionParameter toExpression(StreamFactory factory) throws IOException {
+    // functionName(collectionName, param1, param2, ..., paramN, sort="comp", sum(fieldA), avg(fieldB))
+
     // function name
     StreamExpression expression = new StreamExpression(factory.getFunctionName(this.getClass()));
+
     // collection
-    if(collection.indexOf(',') > -1) {
-      expression.addParameter("\""+collection+"\"");
-    } else {
-      expression.addParameter(collection);
-    }
+    expression.addParameter(collection);
 
     // parameters
-    ModifiableSolrParams tmpParams = new ModifiableSolrParams(params);
-
-    for (Entry<String, String[]> param : tmpParams.getMap().entrySet()) {
-      expression.addParameter(new StreamExpressionNamedParameter(param.getKey(),
-          String.join(",", param.getValue())));
-    }
+    ModifiableSolrParams mParams = new ModifiableSolrParams(params);
+    for (Entry<String, String[]> param : mParams.getMap().entrySet()) {
+      expression.addParameter(new StreamExpressionNamedParameter(param.getKey(), String.join(",", param.getValue())));
+    }
+
+    // zkHost
+    expression.addParameter(new StreamExpressionNamedParameter("zkHost", zkHost));
 
     // metrics
     for(Metric metric : metrics){
       expression.addParameter(metric.toExpression(factory));
     }
-
-    // zkHost
-    expression.addParameter(new StreamExpressionNamedParameter("zkHost", zkHost));
 
     return expression;
   }
@@ -187,46 +174,45 @@
     explanation.setExpressionType(ExpressionType.STREAM_SOURCE);
     explanation.setExpression(toExpression(factory).toString());
 
-    // child is a datastore so add it at this point
     StreamExplanation child = new StreamExplanation(getStreamNodeId() + "-datastore");
-    child.setFunctionName(String.format(Locale.ROOT, "solr (%s)", collection));
-    // TODO: fix this so we know the # of workers - check with Joel about a Topic's ability to be in a
-    // parallel stream.
+    child.setFunctionName(String.format(Locale.ROOT, "solr (worker ? of ?)"));
+      // TODO: fix this so we know the # of workers - check with Joel about a Stat's ability to be in a
+      // parallel stream.
 
     child.setImplementingClass("Solr/Lucene");
     child.setExpressionType(ExpressionType.DATASTORE);
-
-    child.setExpression(params.stream().map(e -> String.format(Locale.ROOT, "%s=%s", e.getKey(), Arrays.toString(e.getValue()))).collect(Collectors.joining(",")));
-
+    ModifiableSolrParams mParams = new ModifiableSolrParams(params);
+    child.setExpression(mParams.getMap().entrySet().stream().map(e -> String.format(Locale.ROOT, "%s=%s", e.getKey(), e.getValue())).collect(Collectors.joining(",")));
     explanation.addChild(child);
 
     return explanation;
   }
 
   public void setStreamContext(StreamContext context) {
-    this.context = context;
+    streamContext = context;
     cache = context.getSolrClientCache();
   }
 
   public List<TupleStream> children() {
-    return new ArrayList();
+    return new ArrayList<>();
   }
 
   public void open() throws IOException {
-
-    String json = getJsonFacetString(metrics);
-
-    ModifiableSolrParams paramsLoc = new ModifiableSolrParams(params);
-    paramsLoc.set("json.facet", json);
+    ModifiableSolrParams paramsLoc = new ModifiableSolrParams(this.params);
+    addStats(paramsLoc, metrics);
+    paramsLoc.set("stats", "true");
     paramsLoc.set("rows", "0");
-
-    Map<String, List<String>> shardsMap = (Map<String, List<String>>)context.get("shards");
+    if (streamContext.isLocal()) {
+      paramsLoc.set("distrib", "false");
+    }
+
+    Map<String, List<String>> shardsMap = (Map<String, List<String>>)streamContext.get("shards");
     if(shardsMap == null) {
       QueryRequest request = new QueryRequest(paramsLoc, SolrRequest.METHOD.POST);
-      cloudSolrClient = cache.getCloudSolrClient(zkHost);
+      CloudSolrClient cloudSolrClient = cache.getCloudSolrClient(zkHost);
       try {
         NamedList response = cloudSolrClient.request(request, collection);
-        getTuples(response, metrics);
+        this.tuple = getTuple(response);
       } catch (Exception e) {
         throw new IOException(e);
       }
@@ -243,7 +229,7 @@
       QueryRequest request = new QueryRequest(paramsLoc, SolrRequest.METHOD.POST);
       try {
         NamedList response = client.request(request);
-        getTuples(response, metrics);
+        this.tuple = getTuple(response);
       } catch (Exception e) {
         throw new IOException(e);
       }
@@ -266,68 +252,71 @@
   }
 
   public Tuple read() throws IOException {
-    if(index == 0) {
-      ++index;
+    if(!done) {
+      done = true;
       return tuple;
     } else {
-<<<<<<< HEAD
       return Tuple.EOF();
-=======
-      Map fields = new HashMap();
-      fields.put("EOF", true);
-      Tuple tuple = new Tuple(fields);
-      return tuple;
->>>>>>> 84ea0cb8
-    }
-  }
-
-  private String getJsonFacetString(Metric[] _metrics) {
-    StringBuilder buf = new StringBuilder();
-    appendJson(buf, _metrics);
-    return "{"+buf.toString()+"}";
-  }
-
-  private void appendJson(StringBuilder buf,
-                          Metric[] _metrics) {
-    
-    int metricCount = 0;
+    }
+  }
+
+  public StreamComparator getStreamSort() {
+    return null;
+  }
+
+  private void addStats(ModifiableSolrParams params, Metric[] _metrics) {
+    Map<String, List<String>> m = new HashMap<>();
     for(Metric metric : _metrics) {
-      String identifier = metric.getIdentifier();
-      if(!identifier.startsWith("count(")) {
-        if(metricCount>0) {
-          buf.append(",");
+      String metricId = metric.getIdentifier();
+      if(metricId.contains("(")) {
+        metricId = metricId.substring(0, metricId.length()-1);
+        String[] parts = metricId.split("\\(");
+        String function = parts[0];
+        String column = parts[1];
+        List<String> stats = m.get(column);
+
+        if(stats == null) {
+          stats = new ArrayList<>();
         }
-        if(identifier.startsWith("per(")) {
-          buf.append("\"facet_").append(metricCount).append("\":\"").append(identifier.replaceFirst("per", "percentile")).append('"');
-        } else if(identifier.startsWith("std(")) {
-          buf.append("\"facet_").append(metricCount).append("\":\"").append(identifier.replaceFirst("std", "stddev")).append('"');
-        } else {
-          buf.append("\"facet_").append(metricCount).append("\":\"").append(identifier).append('"');
+
+        if(!column.equals("*")) {
+          m.put(column, stats);
         }
-        ++metricCount;
-      }
-    }
-  }
-
-<<<<<<< HEAD
+
+        if(function.equals("min")) {
+          stats.add("min");
+        } else if(function.equals("max")) {
+          stats.add("max");
+        } else if(function.equals("sum")) {
+          stats.add("sum");
+        } else if(function.equals("avg")) {
+          stats.add("mean");
+        } else if(function.equals("count")) {
+          this.doCount = true;
+        }
+      }
+    }
+
+    for(Entry<String, List<String>> entry : m.entrySet()) {
+      StringBuilder buf = new StringBuilder();
+      List<String> stats = entry.getValue();
+      buf.append("{!");
+
+      for(String stat : stats) {
+        buf.append(stat).append("=").append("true ");
+      }
+
+      buf.append("}").append(entry.getKey());
+      params.add("stats.field", buf.toString());
+    }
+  }
+
   private Tuple getTuple(NamedList response) {
     Tuple tuple = new Tuple();
     SolrDocumentList solrDocumentList = (SolrDocumentList) response.get("response");
-=======
-  private void getTuples(NamedList response,
-                         Metric[] metrics) {
-
-    this.tuple = new Tuple(new HashMap());
-    NamedList facets = (NamedList)response.get("facets");
-    fillTuple(tuple, facets, metrics);
-  }
->>>>>>> 84ea0cb8
-
-  private void fillTuple(Tuple t,
-                         NamedList nl,
-                         Metric[] _metrics) {
-
-<<<<<<< HEAD
+
+    long count = solrDocumentList.getNumFound();
+
     if(doCount) {
       tuple.put("count(*)", count);
     }
@@ -341,45 +330,16 @@
         NamedList theStats = (NamedList)statsFields.getVal(i);
         for(int s=0; s<theStats.size(); s++) {
           addStat(tuple, field, theStats.getName(s), theStats.getVal(s));
-=======
-    if(nl == null) {
-      return;
-    }
-
-    int m = 0;
-    for(Metric metric : _metrics) {
-      String identifier = metric.getIdentifier();
-      if(!identifier.startsWith("count(")) {
-        if(nl.get("facet_"+m) != null) {
-          Object d = nl.get("facet_" + m);
-          if(d instanceof Number) {
-            if (metric.outputLong) {
-              t.put(identifier, Math.round(((Number)d).doubleValue()));
-            } else {
-              t.put(identifier, ((Number)d).doubleValue());
-            }
-          } else {
-            t.put(identifier, d);
-          }
->>>>>>> 84ea0cb8
         }
-        ++m;
-      } else {
-        long l = ((Number)nl.get("count")).longValue();
-        t.put("count(*)", l);
-      }
-    }
-<<<<<<< HEAD
+      }
+    }
     return tuple;
-=======
->>>>>>> 84ea0cb8
   }
 
   public int getCost() {
     return 0;
   }
 
-<<<<<<< HEAD
   private void addStat(Tuple tuple, String field, String stat, Object val) {
     if(stat.equals("mean")) {
       String name = "avg("+field+")";
@@ -393,10 +353,5 @@
     } else {
       tuple.put(stat+"("+field+")", val);
     }
-=======
-  @Override
-  public StreamComparator getStreamSort() {
-    return null;
->>>>>>> 84ea0cb8
   }
 }