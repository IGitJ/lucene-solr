/*
 * Licensed to the Apache Software Foundation (ASF) under one or more
 * contributor license agreements.  See the NOTICE file distributed with
 * this work for additional information regarding copyright ownership.
 * The ASF licenses this file to You under the Apache License, Version 2.0
 * (the "License"); you may not use this file except in compliance with
 * the License.  You may obtain a copy of the License at
 *
 *     http://www.apache.org/licenses/LICENSE-2.0
 *
 * Unless required by applicable law or agreed to in writing, software
 * distributed under the License is distributed on an "AS IS" BASIS,
 * WITHOUT WARRANTIES OR CONDITIONS OF ANY KIND, either express or implied.
 * See the License for the specific language governing permissions and
 * limitations under the License.
 */

package org.apache.solr.handler;

import java.io.IOException;
import java.lang.invoke.MethodHandles;
import java.util.Collections;
import java.util.List;
import java.util.Map;
import java.util.Map.Entry;

import org.apache.solr.client.solrj.io.SolrClientCache;
import org.apache.solr.client.solrj.io.Tuple;
import org.apache.solr.client.solrj.io.comp.StreamComparator;
import org.apache.solr.client.solrj.io.graph.Traversal;
import org.apache.solr.client.solrj.io.stream.ExceptionStream;
import org.apache.solr.client.solrj.io.stream.StreamContext;
import org.apache.solr.client.solrj.io.stream.TupleStream;
import org.apache.solr.client.solrj.io.stream.expr.DefaultStreamFactory;
import org.apache.solr.client.solrj.io.stream.expr.Explanation;
import org.apache.solr.client.solrj.io.stream.expr.Expressible;
import org.apache.solr.client.solrj.io.stream.expr.StreamFactory;
import org.apache.solr.common.SolrException;
import org.apache.solr.common.params.CommonParams;
import org.apache.solr.common.params.ModifiableSolrParams;
import org.apache.solr.common.params.SolrParams;
import org.apache.solr.common.params.StreamParams;
import org.apache.solr.common.util.NamedList;
import org.apache.solr.core.CoreContainer;
import org.apache.solr.core.PluginInfo;
import org.apache.solr.core.SolrConfig;
import org.apache.solr.core.SolrCore;
import org.apache.solr.request.SolrQueryRequest;
import org.apache.solr.response.SolrQueryResponse;
import org.apache.solr.security.AuthorizationContext;
import org.apache.solr.security.PermissionNameProvider;
import org.apache.solr.util.plugin.SolrCoreAware;
import org.slf4j.Logger;
import org.slf4j.LoggerFactory;


/**
 * <p>
 * Solr Request Handler for graph traversal with streaming functions that responds with GraphML markup.
 * </p>
 * <p>
 * It loads the default set of streaming expression functions via {@link org.apache.solr.client.solrj.io.stream.expr.DefaultStreamFactory}.
 * </p>
 * <p>
 * To add additional functions, just define them as plugins in solrconfig.xml via
 * {@code
 * &lt;expressible name="count" class="org.apache.solr.client.solrj.io.stream.RecordCountStream" /&gt;
 * }
 * </p>
 * <p>
 * The @deprecated configuration method as of Solr 8.5 is
  * {@code
 *  &lt;lst name="streamFunctions"&gt;
 *    &lt;str name="group"&gt;org.apache.solr.client.solrj.io.stream.ReducerStream&lt;/str&gt;
 *    &lt;str name="count"&gt;org.apache.solr.client.solrj.io.stream.RecordCountStream&lt;/str&gt;
 *  &lt;/lst&gt;
  * }
 *</p>
 *
 * @since 6.1.0
 */
public class GraphHandler extends RequestHandlerBase implements SolrCoreAware, PermissionNameProvider {

  private StreamFactory streamFactory = new DefaultStreamFactory();
  private static final Logger log = LoggerFactory.getLogger(MethodHandles.lookup().lookupClass());
  private String coreName;
  private SolrClientCache solrClientCache;

  @Override
  public PermissionNameProvider.Name getPermissionName(AuthorizationContext request) {
    return PermissionNameProvider.Name.READ_PERM;
  }

  @SuppressWarnings({"unchecked"})
  public void inform(SolrCore core) {
    String defaultCollection;
    String defaultZkhost;
    CoreContainer coreContainer = core.getCoreContainer();
    this.coreName = core.getName();
    this.solrClientCache = coreContainer.getSolrClientCache();

    if(coreContainer.isZooKeeperAware()) {
      defaultCollection = core.getCoreDescriptor().getCollectionName();
      defaultZkhost = core.getCoreContainer().getZkController().getZkServerAddress();
      streamFactory.withCollectionZkHost(defaultCollection, defaultZkhost);
      streamFactory.withDefaultZkHost(defaultZkhost);
    }

    // This pulls all the overrides and additions from the config
    StreamHandler.addExpressiblePlugins(streamFactory, core);

    // Check deprecated approach.
    Object functionMappingsObj = initArgs.get("streamFunctions");
    if(null != functionMappingsObj){
      log.warn("solrconfig.xml: <streamFunctions> is deprecated for adding additional streaming functions to GraphHandler.");
      NamedList<?> functionMappings = (NamedList<?>)functionMappingsObj;
      for(Entry<String,?> functionMapping : functionMappings) {
        String key = functionMapping.getKey();
        PluginInfo pluginInfo = new PluginInfo(key, Collections.singletonMap("class", functionMapping.getValue()));

        if (pluginInfo.pkgName == null) {
          Class<? extends Expressible> clazz = core.getResourceLoader().findClass((String) functionMapping.getValue(),
              Expressible.class);
          streamFactory.withFunctionName(key, clazz);
        } else {
          @SuppressWarnings("resource")
          StreamHandler.ExpressibleHolder holder = new StreamHandler.ExpressibleHolder(pluginInfo, core, SolrConfig.classVsSolrPluginInfo.get(Expressible.class.getName()));
          streamFactory.withFunctionName(key, () -> holder.getClazz());
        }

      }

    }
  }

  @SuppressWarnings({"unchecked"})
  public void handleRequestBody(SolrQueryRequest req, SolrQueryResponse rsp) throws Exception {
    SolrParams params = req.getParams();
    params = adjustParams(params);
    req.setParams(params);


    TupleStream tupleStream = null;

    try {
      tupleStream = this.streamFactory.constructStream(params.get("expr"));
    } catch (Exception e) {
      //Catch exceptions that occur while the stream is being created. This will include streaming expression parse rules.
      SolrException.log(log, e);
      @SuppressWarnings({"rawtypes"})
      Map requestContext = req.getContext();
      requestContext.put("stream", new DummyErrorStream(e));
      return;
    }

    StreamContext context = new StreamContext();
    context.setSolrClientCache(solrClientCache);
    context.put("core", this.coreName);
    Traversal traversal = new Traversal();
    context.put("traversal", traversal);
    tupleStream.setStreamContext(context);
    @SuppressWarnings({"rawtypes"})
    Map requestContext = req.getContext();
    requestContext.put("stream", new TimerStream(new ExceptionStream(tupleStream)));
    requestContext.put("traversal", traversal);
  }

  public String getDescription() {
    return "GraphHandler";
  }

  public String getSource() {
    return null;
  }


  public static class DummyErrorStream extends TupleStream {
    private Exception e;

    public DummyErrorStream(Exception e) {
      this.e = e;
    }
    public StreamComparator getStreamSort() {
      return null;
    }

    public void close() {
    }

    public void open() {
    }

    public Exception getException() {
      return this.e;
    }

    public void setStreamContext(StreamContext context) {
    }

    public List<TupleStream> children() {
      return null;
    }

    @Override
    public Explanation toExplanation(StreamFactory factory) throws IOException {
      return null;
    }

    @SuppressWarnings({"unchecked"})
    public Tuple read() {
<<<<<<< HEAD
      return Tuple.EXCEPTION(e.getMessage(), true);
=======
      String msg = e.getMessage();
      @SuppressWarnings({"rawtypes"})
      Map m = new HashMap();
      m.put("EOF", true);
      m.put("EXCEPTION", msg);
      return new Tuple(m);
>>>>>>> 3e538005
    }
  }


  private SolrParams adjustParams(SolrParams params) {
    ModifiableSolrParams adjustedParams = new ModifiableSolrParams();
    adjustedParams.add(params);
    adjustedParams.add(CommonParams.OMIT_HEADER, "true");
    return adjustedParams;
  }

  public static class TimerStream extends TupleStream {

    private long begin;
    private TupleStream tupleStream;

    public TimerStream(TupleStream tupleStream) {
      this.tupleStream = tupleStream;
    }

    public StreamComparator getStreamSort() {
      return this.tupleStream.getStreamSort();
    }

    public void close() throws IOException {
      this.tupleStream.close();
    }

    public void open() throws IOException {
      this.begin = System.nanoTime();
      this.tupleStream.open();
    }

    public void setStreamContext(StreamContext context) {
      this.tupleStream.setStreamContext(context);
    }

    public List<TupleStream> children() {
      return this.tupleStream.children();
    }

    @Override
    public Explanation toExplanation(StreamFactory factory) throws IOException {
      return null;
    }

    @SuppressWarnings({"unchecked"})
    public Tuple read() throws IOException {
      Tuple tuple = this.tupleStream.read();
      if(tuple.EOF) {
        long totalTime = (System.nanoTime() - begin) / 1000000;
        tuple.put(StreamParams.RESPONSE_TIME, totalTime);
      }
      return tuple;
    }
  }

}<|MERGE_RESOLUTION|>--- conflicted
+++ resolved
@@ -206,18 +206,8 @@
       return null;
     }
 
-    @SuppressWarnings({"unchecked"})
     public Tuple read() {
-<<<<<<< HEAD
       return Tuple.EXCEPTION(e.getMessage(), true);
-=======
-      String msg = e.getMessage();
-      @SuppressWarnings({"rawtypes"})
-      Map m = new HashMap();
-      m.put("EOF", true);
-      m.put("EXCEPTION", msg);
-      return new Tuple(m);
->>>>>>> 3e538005
     }
   }
 
