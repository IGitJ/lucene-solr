--- conflicted
+++ resolved
@@ -151,11 +151,6 @@
     //assertEquals(1, coll.getNumNrtReplicas().intValue()); // TODO seems to be erroneous; I figured 'null'
     assertEquals(1, coll.getNumTlogReplicas().intValue()); // per-shard
     assertEquals(1, coll.getNumPullReplicas().intValue()); // per-shard
-<<<<<<< HEAD
-    //TODO SOLR-11877 assertEquals(2, coll.getStateFormat());
-=======
-    assertEquals(4, coll.getMaxShardsPerNode());
->>>>>>> db986086
     assertTrue("nodeSet didn't work?",
         coll.getSlices().stream().flatMap(s -> s.getReplicas().stream())
             .map(Replica::getNodeName).allMatch(createNode::equals));
