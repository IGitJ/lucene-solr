--- conflicted
+++ resolved
@@ -1109,13 +1109,7 @@
         ZkNodeProps m = new ZkNodeProps(Overseer.QUEUE_OPERATION, CollectionParams.CollectionAction.CREATE.toLower(),
             "name", "perf" + i,
             ZkStateReader.NUM_SHARDS_PROP, "1",
-<<<<<<< HEAD
-            "stateFormat", String.valueOf(STATE_FORMAT),
             ZkStateReader.REPLICATION_FACTOR, "1"
-=======
-            ZkStateReader.REPLICATION_FACTOR, "1",
-            ZkStateReader.MAX_SHARDS_PER_NODE, "1"
->>>>>>> db986086
             );
         ZkDistributedQueue q = overseers.get(0).getStateUpdateQueue();
         q.offer(Utils.toJSON(m));
@@ -1476,11 +1470,7 @@
 
       // create collection
       {
-<<<<<<< HEAD
-=======
-        final Integer maxShardsPerNode = numReplicas * numShards;
         zkClient.makePath(ZkStateReader.COLLECTIONS_ZKNODE + "/" + COLLECTION, true);
->>>>>>> db986086
         ZkNodeProps m = new ZkNodeProps(Overseer.QUEUE_OPERATION, CollectionParams.CollectionAction.CREATE.toLower(),
             "name", COLLECTION,
             ZkStateReader.NUM_SHARDS_PROP, numShards.toString(),
