--- conflicted
+++ resolved
@@ -100,34 +100,6 @@
     testModifyCollection(); // deletes replicationFactor property from collections, be careful adding new tests after this one!
   }
 
-<<<<<<< HEAD
-=======
-  private void testCollectionCreationTooManyShards() throws Exception {
-    try (CloudSolrClient client = createCloudClient(null)) {
-      ModifiableSolrParams params = new ModifiableSolrParams();
-      params.set("action", CollectionParams.CollectionAction.CREATE.toString());
-      params.set("name", "collection_too_many");
-      params.set("router.name", "implicit");
-      params.set("numShards", "10");
-      params.set("maxShardsPerNode", 1);
-      params.set("shards", "b0,b1,b2,b3,b4,b5,b6,b7,b8,b9");
-      @SuppressWarnings({"rawtypes"})
-      SolrRequest request = new QueryRequest(params);
-      request.setPath("/admin/collections");
-
-      try {
-        client.request(request);
-        fail("A collection creation request with too many shards than allowed by maxShardsPerNode should not have succeeded");
-      } catch (BaseHttpSolrClient.RemoteSolrException e) {
-        final String errorMessage = e.getMessage();
-        assertTrue(errorMessage.contains("Cannot create collection"));
-        assertTrue(errorMessage.contains("This requires 10 shards to be created (higher than the allowed number)"));
-        assertMissingCollection(client, "collection_too_many");
-      }
-    }
-  }
-
->>>>>>> db986086
   private void assertMissingCollection(CloudSolrClient client, String collectionName) throws Exception {
     ClusterState clusterState = client.getZkStateReader().getClusterState();
     assertNull(clusterState.getCollectionOrNull(collectionName));
